\chapter{Application Programming Interface}\label{ch:api}
\section{Methods}\label{sec:methods}
	\subsection{Configuration}\label{subsec:config_methods}
	Methods described in this section set main parameters of the environment, such as resolution of generated image or available actions. They should be invoked after creation and before invoking of the initialization method (init). Any attempt to call them after initialization will result in a warning or an exception, depending on severity of consequences. 
	\vspace{20pt}

\begin{clinee}
DoomGame();
\end{clinee}

Constructor that creates an instance of the game. Zdoom is not ready for using after creation and needs initialization. Freshly created DoomGame is initialized with the following parameters:
%maybe some reference to where we describe what it all means . . .if we do anywhere . . .
	\begin{itemize}
<<<<<<< HEAD
\item Resolution: 320x240
\item Screen Format: CRCGCB
\item Game path: ./viziazdoom
\item Game iwad path: "./doom2.wad"
\item Map: map01 (first map created in the iwad file if it's not changed purposefully)
\item Mode: PLAYER
\item GameVariables: none
\item CustomGameArg: none
\item Available buttons: ATTACK, USE, JUMP, CROUCH, SPEED, MOVE\_RIGHT, MOVE\_LEFT, MOVE\_BACKWARD, MOVE\_FORWARD, TURN\_RIGHT, TURN\_LEFT
\item Rendering: All without crosshair
\item Window: displayed 
\item DoomSkill: 0
\item Rewards: 0
\item Console: false
\item StartTime: 1
\item Timeout: 0
=======
		\item screenResolution: RES\_320x240
		\item screenFormat: CRCGCB
		\item Game path: ``./viziazdoom''
		\item Game iwad path: ``./doom2.wad''
		\item map: ``map01'' (first map created in the iwad file if it's not changed purposefully)
		\item mode: PLAYER
		\item gameVariables: none
		\item customGameArgs: none
		\item available buttons: none
%we should mention somewhere that these values will be set if none is left:
%ATTACK, USE, JUMP, CROUCH, SPEED, MOVE\_RIGHT, MOVE\_LEFT, MOVE\_BACKWARD, MOVE\_FORWARD, TURN\_RIGHT, TURN\_LEFT
		\item rendering: all without crosshair
		\item windowVisible: true 
		\item doomSkill: 3
		\item livingReward/deathPenalty: 0
		\item consoleEnabled: false
		\item episodeTimeout: 0
>>>>>>> 047f540a
	\end{itemize}


\vspace{20pt}
\begin{clinee}
~DoomGame();
\end{clinee}

The destructor that safely ends the work of environment and removes the object.


\vspace{20pt}
\begin{clinee}
bool init();
\end{clinee}

Function which initializes enviroment. Configuration cannot be changed after invokation of init(). Dooms instance is created in separate process. Returns true when game was started properly. 


\vspace{20pt}
\begin{clinee}
bool loadConfig(std::string filename);
\end{clinee}

Loads and sets configuration from a configuration file. It's syntax is better described in Section~\ref{sec:configuration_file}. The configuration file can substitute any combination of the following methods call. In case of multiple invokations, they will overwrite selected settings from previous calls. Return true when all configuration was read properly.


\vspace{20pt}
\begin{clinee}
void addAvailableButton(Button button);
\end{clinee}

Makes the specified input type (e.g. TURN\_LEFT, MOVE\_FORWARD ) available (possible) in the AI agent's actions in PLAYER and ASYNC\_PLAYER modes and the human player's actions in SPECTATOR and ASYNC\_SPECTATOR modes. If no buttons are specified (the method is not called) 11 default buttons are added. Their list may be found in constructor description.


\vspace{20pt}
\begin{clinee}
void addAvailableButton(Button button, int maxValue);
\end{clinee}

Makes the specified input type available in actions and sets the maximum allowed value for that input type. 0 as maxValue means no  Its list can be found in Section~\ref{subsec:button}.


\vspace{20pt}
\begin{clinee}
void setButtonMaxValue(Button button, int maxValue);
\end{clinee}

Sets the maximum allowed value for the specified input type. It only applies to actions responsible for rotation and movement, it effectively constraints rotation/moving speed.
0 means no constraint and it is the default behavior. Its list can be found in Section~\ref{subsec:button}.


\vspace{20pt}
\begin{clinee}
void addAvailableGameVariable(GameVariable var);
\end{clinee}

Adds given GameVariable to the list of values returned in getState() (e.g. AMMO1, HEALTH, ATTACK\_READY). It list can be found in Section~\ref{subsec:gamevar}.


\vspace{20pt}
\begin{clinee}
void clearAvailableButtons();
\end{clinee}

Disables all input type in action. It will result in default setting which can be found in constructor description.


\vspace{20pt}
\begin{clinee}
void clearAvailableGameVariables();
\end{clinee}

Clears the list of game variables returned in getState().


\vspace{20pt}
\begin{clinee}
void addCustomGameArg(std::string arg);
\end{clinee}

Adds a custom argument for the ViziaZDoom process.


\vspace{20pt}
\begin{clinee}
void clearCustomGameArgs();
\end{clinee}

Clears all arguments specified by addCustomGameArg().


\vspace{20pt}
\begin{clinee}
void setMode(Mode mode);
\end{clinee}

Sets mode in which the game will be started. Supported formats are defined in Mode enumaration (e.g. PLAYER, SPECTATOR) and can be found in Section~\ref{subsec:mode}..


\vspace{20pt}
\begin{clinee}
void setDoomEnginePath(std::string path);
\end{clinee}

Sets path to Doom engine executable.


\vspace{20pt}
\begin{clinee}
void setDoomGamePath(std::string path);
\end{clinee}

Sets path to the Doom engine based game file.


\vspace{20pt}
\begin{clinee}
void setDoomScenarioPath(std::string path);
\end{clinee}

Sets path to additional file or files (e.g. scenario).


\vspace{20pt}
\begin{clinee}
void setDoomMap(std::string map);
\end{clinee}

Sets map to be used by doom.


\vspace{20pt}
\begin{clinee}      
void setDoomSkill(int skill);
\end{clinee}

Sets Doom game difficulty level (0-4) which is called skill in Doom. Less means easier. It affects ammo, damage and monster aggressiveness.


\vspace{20pt}
\begin{clinee}
void setDoomConfigPath(std::string path);
\end{clinee}

Sets path for Doom configuration file.


\vspace{20pt}
\begin{clinee}    
void setEpisodeStartTime(unsigned int tics);
\end{clinee}

Sets start delay of every episodes in doom tics. Every episode will effectively start (from the user's perspective) after given number of tics.


\vspace{20pt}
\begin{clinee}
void setEpisodeTimeout(unsigned int tics);
\end{clinee}

Sets quantity of tics after which the episode will be finished.


\vspace{20pt}
\begin{clinee}
void setLivingReward(double livingReward);
\end{clinee}

Sets the reward granted for player being alive after each tic.


\vspace{20pt}
\begin{clinee}
void setDeathPenalty(double deathPenalty);
\end{clinee}

Sets penalty for player's death. In case of negative value, player will be rawarded for each decease.


\vspace{20pt}
\begin{clinee}
void setAutoNewEpisode(bool set);
\end{clinee}

Determines if automatic episode restart will be set in case of the end of previous one.


\vspace{20pt}
\begin{clinee}
void setNewEpisodeOnTimeout(bool set);
\end{clinee}

Determines if automatic episode restart will be set in case of the timeout.


\vspace{20pt}
\begin{clinee}
void setNewEpisodeOnPlayerDeath(bool set);
\end{clinee}

Determines if automatic episode restart will be set in case of players death.


\vspace{20pt}
\begin{clinee}
void setNewEpisodeOnMapEnd(bool set);
\end{clinee}

Determines if automatic episode restart is set when player reaches the end of the map.


\vspace{20pt}
\begin{clinee}
void setScreenResolution(ScreenResolution resolution);
\end{clinee}

Sets screen resolution. Supported resolutions are part of ScreenResolution enumeration type and their format is: RES\_xXy (e.g. RES\_320X240, RES\_1920X1080). Buffer as well as content of zdoom's window is affected. Its list can be found in Section~\ref{subsec:resolution}.


\vspace{20pt}
\begin{clinee}
 void setScreenFormat(ScreenFormat format);
\end{clinee}

Sets format of the screen buffer. Supported formats are defined in ScreenFormat enumaration (e.g. CRCGCB, RGB24, GRAY8). Content displayed in zdoom's window what change no matter which format you choose - it only affects the buffer. It list can be found in Section~\ref{subsec:screenformat}.


\vspace{20pt}
\begin{clinee}       
void setRenderHud(bool hud);
void setRenderWeapon(bool weapon);
void setRenderCrosshair(bool crosshair);
void setRenderDecals(bool decals);
void setRenderParticles(bool particles);
\end{clinee}

Methods that determine if some elements (hud, weapon, crosshair, decals, particles) will be displayed.


\vspace{20pt}
\begin{clinee}
void setWindowVisible(bool visibility);
\end{clinee}

Determines if zdoom's window will be visible.
Turning it off will result in:
\begin{itemize}
\item Linux - rendering and any computations connected with the window will be skipped. It results in processing acceleration.
\item Windows - window will be hided. No processing acceleration
\end{itemize}


\vspace{20pt}
\begin{clinee}
void setConsoleEnabled(bool console);
\end{clinee}

Determines if zdoom's and vizia's console output will be displayed (e.g. "You picked up a medpack", "Player killed himself.", "Vizia\_init")


\vspace{20pt}
\subsection{Runtime}\label{subsec:runtime_methods}
The following methods handles gameplay. They directly affect the game and should be used after inicialization. 
Any attempt to invoke them before it will result in a warning/exception depending on severity of consequences. 


\vspace{20pt}
\begin{clinee}
void newEpisode();
\end{clinee}

Initializes new episode. All rewards and map states are restarted.


\vspace{20pt}
\begin{clinee}
	void setAction(std::vector<int> const &actions);
\end{clinee}

Sets the player's behavior in the next tic.
Each vector's value corresponds to button specified with addAvailableButton() function (in invocation order).
In case of possitive value, picked action will be triggered with the specified strength. Descrete actions (e.g. ATTACK) will be performed once.


\vspace{20pt}
\begin{clinee}
	void advanceAction();
\end{clinee}

Method performs a tic using action obtained by setAction(). After function call, action vector is not reseted and will be performed once again if not changed in the next tic.


\vspace{20pt}
\begin{clinee}
	void advanceAction(bool stateUpdate, bool renderOnly, unsigned int tics);
\end{clinee}

Method performs a given number of tics in the row. Descrete actions (e.g. ATTACK) will be only performed in the first tic, analog actions (moving, turning) will be repeated every tic. 
Function also determines if state should be updated. What's more, setting renderOnly option as true will disable buffer update. Hovewer, it will not affect zdoom main window.  


\vspace{20pt}
\begin{clinee}
	double getLastReward();
\end{clinee}

Returns the reward from last advanceAction. If a single action lasted longer then one tick, function will return cumulative reward from all tics.


\vspace{20pt}
\begin{clinee}
	double makeAction(std::vector<int> const &actions);
\end{clinee}

Function combining usibility of setAction(), advanceAction() and getLastReward(). It sets the player's behavior in the next tic, performes one and returns reward.
Each vector's value corresponds to button specified with addAvailableButton() function (in invocation order).
In case of possitive value, picked action will be triggered with the specified strength. Descrete actions (e.g. ATTACK) will be performed once. 


\vspace{20pt}
\begin{clinee}
	double makeAction(std::vector<int> const &actions, unsigned int tics);
\end{clinee}

Function combining usibility of setAction(), advanceAction() and getLastReward(). It sets the player's behavior in the next number of tics given to the function, performes it and returns cumulative reward from all tics. Each vector's value corresponds to button specified with addAvailableButton() function (in invocation order). Descrete actions (e.g. ATTACK) will be only performed in the first tic, analog actions (moving, turning) will be repeated every tic with given strength.
State will be updated after that. Buffer will not be updated.


\vspace{20pt}
\begin{clinee}
	State getState();
\end{clinee}

Returns struct State with the current game state. More detailed description of the struct can be found in Section~\ref{sec:structs}.


\vspace{20pt}
\begin{clinee}
	std::vector<int> getLastAction();
\end{clinee}

Returns a vector with the last action performed. Each vector's value corresponds to button specified with addAvailableButton() function (in invocation order). Most usefull in SPECTATOR mode.


\vspace{20pt}
\begin{clinee}
	uint8_t * const getGameScreen();
\end{clinee}

Returns the screen buffer. Values depend on the settings set befor inicialization. The same value may be found in State structure. Its length is returned in getScreenPitch() function.


\vspace{20pt}
\begin{clinee}
	int getGameVariable(GameVariable var);
\end{clinee}

Returns value of the specified game variable (AMMO1, HEALTH etc.). It does not need to be a value returned in State.
It could be used for e.g. shaping. Returns 0 in case of not finding given GameVariable.


\vspace{20pt}
\begin{clinee}
	double getSummaryReward();
\end{clinee}

Returns sum of all rewards gathered in the current episode.


\vspace{20pt}
\begin{clinee}
	bool isNewEpisode();
\end{clinee}

Checks if the current episode is in the initial state. Returns true if no tic was performed.


\vspace{20pt}
\begin{clinee}
	bool isEpisodeFinished();
\end{clinee}

Checks if the current episode is in the terminal state. Returns true if the episode has ended. No makeAction/advanceAction functions should be called after this point.


\vspace{20pt}
\begin{clinee}
	void setSeed(unsigned int seed);
\end{clinee}

Sets the seed of the randomizing engine. Using the same seed and actions in another episode will affect in reproducing the gameplay.


\vspace{20pt}
\begin{clinee}
	void close();
\end{clinee}

Closes zdoom engine and corresponding processes. Metod frees used resources (memory allocations e.t.c). It is automatically invoked by destructor - should be used only when closing zdoom engine in the middle of processing is needed.


\vspace{20pt}
\begin{clinee}
	bool isRunning();
\end{clinee}

Checks if the current zdoom process is running.


\vspace{20pt}
\begin{clinee}
	void sendGameCommand(std::string cmd);
\end{clinee}

Sends a given command to zdoom console. Can be used for cheats, multiplayer e.t.c.


\vspace{20pt}
\subsection{Universal}


Api provides a number of getters associated with the above-mentioned functions and a set of additional methods to help converts game units.
  

\vspace{20pt}
\begin{clinee}
int getAvailableButtonsSize();
int getAvailableGameVariablesSize();
Mode getMode();
double getLivingReward();
double getDeathPenalty();
unsigned int getEpisodeStartTime();
unsigned int getEpisodeTimeout();
unsigned int getEpisodeTime();
int getScreenWidth();
int getScreenHeight();
int getScreenChannels();
size_t getScreenPitch();
size_t getScreenSize();
ScreenFormat getScreenFormat();
unsigned int getSeed();
int getButtonMaxValue(Button button);
\end{clinee}


\paragraph {Metods} Metods outsite the DoomClass:


\begin{clinee}
unsigned int DoomTics2Ms(unsigned int tics);
\end{clinee}

Function calculating number of milliseconds during given tics (assuming 35 tics per second - designed Doom ticrate).


\vspace{20pt}
\begin{clinee}
unsigned int Ms2DoomTics(unsigned int ms);
\end{clinee}

Function calculating how many tics will be made during given number of milliseconds (assuming 35 ticks per second - designed Doom ticrate).


\vspace{20pt}
\begin{clinee}
double DoomFixedToDouble(int doomFixed);
\end{clinee}

Function calculating values of user's DoomFixed ACS variables (USER1, USER2 etc.) to double.


\vspace{20pt}
\section{Structures and Enumerations} \label{sec:structs}
\subsection{State}


Structure created to store all the information needed by inteligent agent to process the image.  
It is composed of three public fields:

\vspace{20pt}	
\begin{clinee}
	struct State {
	    unsigned int number; 
	    std::vector<int> gameVariables;
	    uint8_t * imageBuffer;
	};
\end{clinee}
\paragraph{number} States number in the current episode.
\paragraph{gameVariables} Vector storing user-defined during the configuration values drawn from the game such as AMMO or HEALTH. 
\paragraph{imageBuffer} Pointer to the screen buffer, containing the image information.

\subsection{Mode}\label{subsec:mode}
ScreenResolution enum has been designed to represent available game modes.


\vspace{20pt}
\textbf{Modes:}
\begin{itemize}
\item PLAYER \\
Setting where AI has full control over the game. It makes decision which action to perform and decides when the engine should make another processing loop.
\item SPECTATOR \\
Setting where human has control over the game and Inteligent Agent learns from his gameplay. AI only decides when the engine should make another loop to be able to process all the image data. Human makes decision which action should be performed and have to wait until AI is ready. 
\item ASYNC\_PLAYER \\ 
Setting where AI has control over the game. It makes decision which action to perform but AI can not control engines processing loop. If Inteligent Agent will not manage to perform any action and will not end image processing, next tic will be made with previous operations.
//TODO ILE CZASU?!
\item ASYNC\_SPECTATOR \\
Setting where human has control over the game and Inteligent Agent learns from his gameplay. AI has access to current visual information, a last action taken along with an award and the rest of the variables on the basis of which should draw conclusions. Human plays with a standard number of fps and does not need to wait for the completion of AIs processing.
\end{itemize}

\subsection{ScreenFormat}\label{subsec:screenformat}
ScreenResolution enum has been designed to represent the possible screen formats in witch game image will be returned. 


\vspace{20pt}
\textbf{ScreenFormats:}
\begin{itemize}
 \item CRCGCB 
 \item CRCGCBDB
 \item RGB24
 \item RGBA32
 \item ARGB32
 \item CBCGCR
 \item CBCGCRDB
 \item BGR24
 \item BGRA32
 \item ABGR32
 \item GRAY8
 \item DEPTH_BUFFER8
 \item DOOM\_256\_COLORS
\end{itemize}
\subsection{ScreenResolution} \label{subsec:screenresolution}
ScreenResolution enum has been designed to represent the possible screen resolutions in the game. Their full list can be found in the apendix.


\vspace{20pt}
\textbf{ScreenResolution examples:}
\begin{itemize}
\item RES\_40X30
\item RES\_160X120	
\item RES\_480X270	
\item RES\_480X360	
\item RES\_800X600
\item RES\_5120X2880
\end{itemize}

\subsection{GameVariable} \label{subsec:gamevar}
GameVariable enum has been designed to represent the possible parameters in the game that can be downloaded and used to determine the next behavior of artificial intelligence. Its value after their inicialization can be found in the \textit{gameVariables} vector returned in game state. Their full list can be found in the apendix.


\vspace{20pt}
\textbf{ScreenResolution examples:}
\begin{itemize}
\item KILLCOUNT\\
Variables which represent number of kills performed by the player in the episode.
\item ITEMCOUNT\\
Variables which represent number of items taken in the episode.
\item HEALTH\\
Variable which represent players condition.
\item AMMO1
\item AMMO2\\
Variables which represent available ammunition to each weapon.
\item WEAPON1
\item WEAPON2 \\
Variables which represent presence of the weapons.
\item USER1 \\
\item USER2 \\
User-defined global variables. More in Section~\ref{subsec:global_variable}.
\end{itemize}

\subsection{Button} \label{subsec:button}
Button enum has been designed to represent the possible prime factors that make up a single action. Some of them can be further configured with a value indicating the angle of rotation or shift done in a single call. If not set, default force is used. Setting this additional value to the simple button without this option will not affect its call. If action lasting longer than 1 tic is performed, buttons correlated with move will be made continuously when simple actions will be made once in the first tic. Their full list can be found in the apendix.


\vspace{20pt}
\textbf{Simple buttons examples:}
\begin{itemize} 
\item ATTACK
\item USE
\item JUMP
\item CROUCH
\item TURN180
\end{itemize}


\vspace{20pt}
\textbf{Move buttons examples:}
\begin{itemize} 
\item MOVE\_RIGHT
\item MOVE\_BACKWARD
\end{itemize} 


\vspace{20pt}
\textbf{Move/rotation buttons examples:}
\begin{itemize} 
 \item LOOK\_UP\_DOWN\_DELTA
 \item TURN\_LEFT\_RIGHT\_DELTA
 \item MOVE\_FORWARD\_BACKWARD\_DELTA
 \item MOVE\_LEFT\_RIGHT\_DELTA
 \item MOVE\_UP\_DOWN\_DELTA
\end{itemize}

\section{Configuration file}\label{sec:configuration_file}


Configuration file stores group of parameters and initial settings for the future use. It can be loaded into the game before inicialization. Settings can be overwritten after that action, giving the possibility of changing sigle parameter without interference in the file itself. There should be met certain requirements as to its content and name to make it load successfully.

Name of the configuration file should be with .properties suffix.

Content of the file should be composed of keywords identifying the setting and the value assigned to it separated with '='. Keyword is constructed similarly to the setting name, for example: episodeStartTime, windowVisible. However, two of them differ: availablebuttons, availablegamevariables.
Keyword can be written in both underscore and camel notation (case-insensitive). 


Value should be placed after '=' sign. File paths should not be placed between "" marks like the rest of the string values.
\begin{pblock}
...
#Values
living_reward = -1
render_crosshair = false
#Path
doom_iwad_path = ../../scenarios/doom2.wad
doom_file_path = ../../scenarios/basic.wad
#Normal String
doom_map = "map01"
...
\end{pblock}
Enum values should be passed using their name.
\begin{pblock}
...
#Enums
screen_format = CRCGCB
mode = PLAYER
...
\end{pblock}
Each setting should be separated from each other by a sign of the new line. In order to improve readability, it's possible to add a comment line by adding a '\#' sign at the beginning of the new line.

An exceptionally behave here availablebuttons and availablegamevariables functions because instead of individual variables, take as an argument the list of values in '\{\}'. The individual components should be separated from each other by a newline.
\begin{pblock}
...
# Available buttons
available_buttons = 
	{ 
		MOVE_LEFT 
		MOVE_RIGHT 
		ATTACK 
	}
# Game variables that will be in the state
available_game_variables = { AMMO2}
...
\end{pblock}

\section{Wrappers}
\subsection{Python}

Python functions and metods are very similar to the c++ ones. Howewer, because of the language differences, some of the values may vary. All differences are listed below.

\paragraph {Naming}
Naming convention used in python binding is underscore. The only exception is the constructor which is named in the same way like in c++.

\begin{cblock}
c++: DoomFixedToDouble(int doomFixed)
python: doom_fixed_to_double(int doomFixed)
\end{cblock}


\paragraph {Structures}
 State is changed structuraly: bufer is a numpy array and game variables are contained in a Python list. Whats more, getState() copies the buffer and gameVariables what doesn't happen in cpp. 
\paragraph {Enumerations}
Python equivalent of enums were created with the same names.
\begin{cblock}
game.add_available_button(Button.TURN_LEFT_RIGHT_DELTA)
game.add_available_button(Button.MOVE_LEFT)
\end{cblock}
\paragraph {Types}
Due to the languages differences, some types have been modified.
\begin{itemize} 
\item Vectors in all functions were changed to python lists of compatible type.

\item  uint8\_t, unsigned int, size\_t were changed to int
\end{itemize}



\subsection{Java}
Java, like python, is a bit different then c++. All differences and the most important principles of using are listed below.

\paragraph {Naming}
 Naming convention is camelcase, the same like in c++. 
\begin{cblock}
c++: DoomFixedToDouble(int doomFixed)
java: DoomFixedToDouble(int doomFixed)
\end{cblock}
\paragraph {Structures}
State is changed structuraly: bufer and game variables are int tables (int[]). Whats more, getState() copies the buffer and gameVariables what doesn't happen in cpp. 
\paragraph {Enumerations}
Java equivalent of enums were created with the same names.
\begin{cblock}
dg.addAvailableButton(Button.ATTACK);
dg.addAvailableButton(Button.MOVE_LEFT);
\end{cblock}
\paragraph {Types}
Due to the languages differences, some types have been modified.
\begin{itemize}
\item Vectors in all functions were changed to java tables of compatible type (vector<int> = int[]).
\item uint8\_t, unsigned int, size\_t were changed to int
\end{itemize}
\section{Extended Examples}
\subsection{Spectator mode}
Spectator mode is designed to enable artificial intelligence to learn directly from humans game.
Python listing presented below demonstrates the use of this option in which a human takes control over the game and Intelligent Agent looks at and analyzes the movements. In this synchronous mode, Artificial Intelligence has power over the engine and decides when human can make the next move. 


After the initial configuration in which available actions and collected variables from the game are set, the script runs sequence of 10 episodes. During their run, the image is downloaded and the human gets the opportunity to perform a single action which are then read and stored by the script. After this process, processing of AI follows. Downloaded data is printed at the end of the loop, such as the values of game variables set in the game and operations taken with associated reward. What's more, before the end of each episode, a summary is displayed followed by 2 second delay.

\begin{pblock}
from __future__ import print_function
from vizia import *
from time import sleep

game = DoomGame()
game.load_config("config_deathmatch.properties")
game.set_screen_resolution(ScreenResolution.RES_640X480)
game.add_available_button(Button.TURN_LEFT_RIGHT_DELTA)
game.set_window_visible(True)
game.set_mode(Mode.SPECTATOR)
game.init()

episodes = 10
print("")
for i in range(episodes):
	print("Episode #" +str(i+1))
	
	game.new_episode()
	while not game.is_episode_finished():
		
		s = game.get_state()
		img = s.image_buffer
		misc = s.game_variables

		game.advance_action()
		a = game.get_last_action()
		r = game.get_last_reward()
		...		
		#IA processing
		...
		print("state #"+str(s.number))
		print("game variables: ", misc)
		print("action:", a)
		print("reward:",r)
		print("=====================")

	
	print("episode finished!")
	print("summary reward:", game.get_summary_reward())
	print("************************")
	sleep(2.0)

game.close()
\end{pblock}

\subsection {Seed}
Seed setting was created to enable running deterministic episodes. Thanks to that, if agent behaves in the same way, each episode can be recreated.

The following listing demonstrates usiage of a seed in the script. Once it is set along with other parameters in the configuration phase, list of all possible actions is made. In each episode, state of the game is processed and action is made based on AI decision. In that point, operation taken in the game should be saved to make it possible to recreate the episode in the future. Downloaded data is printed at the end of the loop, such as game state number, the values of variables set in the game and reward for last action made. After each episode, quick summary is displayed. To recreate one of the episodes, the same seed should be set and the same actions in wright time should be taken.

\begin{pblock}
from __future__ import print_function
from vizia import *
from random import choice
import itertools as it
from time import sleep

game = DoomGame()

game.load_config("config_basic.properties")
game.set_screen_resolution(ScreenResolution.RES_640X480)

seed = 1234
# Sets the seed.
game.set_seed(seed)

game.init()

# Creates all possible actions depending on how many buttons there are.
actions_num = game.get_available_buttons_size()
actions = []
for perm in it.product([False, True], repeat=actions_num):
    actions.append(list(perm))

episodes = 10
sleep_time = 0.028

for i in range(episodes):
	print("Episode #" + str(i+1))
	game.new_episode()

	while not game.is_episode_finished():
		# Gets the state and possibly do something with it
		s = game.get_state()
		img = s.image_buffer
		misc = s.game_variables

		...
		# IA processing
		...		
		
		# Check which action you chose and save it!
		r = game.make_action(choice(actions))
		
		
		print("State #" + str(s.number))
		print("Game Variables:", misc)
		print("Last Reward:", r)
		print("=====================")

	print("Episode finished!")
	print("Summary reward:", game.get_summary_reward())
	print("************************")


game.close()
\end{pblock}

\subsection {Multiplayer}
Multiplayer mode was configured to enable creating deathmatch between human and AI (or only AI). To create such game, at least two scripts should be prepered.

\paragraph{Host player}
To create the game, host player script should be implemented with all appropriate configuration. After setting basic options like resolution and gamemode (asynchronous should be used), some addition game arguments should be passed using addCustomGameArg() function. They define max number of players, variant of the game and used map. In the following script, Spectator mode is picked and AI is only processing image data and updating game state using advance\_action(). At the end of each loop, log is displayed on the console window.

\begin{pblock}
from __future__ import print_function
from vizia import *
from random import choice
from time import sleep
from time import time

game = DoomGame()
game.load_config("config_multi.properties")
game.add_custom_game_arg("-host")
game.add_custom_game_arg("2")
game.add_custom_game_arg("-deathmatch")
game.add_custom_game_arg("-warp")
game.add_custom_game_arg("-01")
game.set_mode(Mode.ASYNC_SPECTATOR)
game.init()

	
episodes = 1

for i in range(episodes):
	
	while not game.is_episode_finished():	
		s = game.get_state()
		img = s.image_buffer
		misc = s.game_variables

		game.advance_action()
		a = game.get_last_action()
		r = game.get_last_reward()
			
		print("state #"+str(s.number))
		print("game variables: ", misc)
		print("action:", a)
		print("reward:", r)
		print("=====================")
	
print("episode finished!")
print("summary reward:", game.get_summary_reward())
print("************************")

game.close()
\end{pblock}


To join an existing game, some additional configuration using game arguments should be made. Host player should be pointed by passing his ip number. In followinig egzample, AI can make 3 types of actions: shoot, move left or move right. It is picked after image processing. At the end of each loop, log is displayed on the console window.

\begin{pblock}
from __future__ import print_function
from vizia import *
from random import choice
from time import sleep
from time import time



game = DoomGame()
game.load_config("config_multi.properties")

game.add_available_button(Button.ATTACK)
game.add_available_button(Button.MOVE_LEFT)
game.add_available_button(Button.MOVE_RIGHT)
game.set_mode(Mode.ASYNC_PLAYER)
game.add_custom_game_arg("-join")
game.add_custom_game_arg("127.0.0.1")
game.set_window_visible(False)
game.init()


actions = [[1,0,0],[0,1,0],[0,0,1]]

episodes = 1

for i in range(episodes):
	
	while not game.is_episode_finished():	
		s = game.get_state()
		img = s.image_buffer
		misc = s.game_variables

		game.make_action(choice(actions))
		a = game.get_last_action()
		r = game.get_last_reward()
			
		print("state #"+str(s.number))
		print("game variables: ", misc)
		print("action:", a)
		print("reward:", r)
		print("=====================")
	
	print("episode finished!")
	print("summary reward:", game.get_summary_reward())
	print("************************")

game.close()
\end{pblock}
<|MERGE_RESOLUTION|>--- conflicted
+++ resolved
@@ -11,24 +11,6 @@
 Constructor that creates an instance of the game. Zdoom is not ready for using after creation and needs initialization. Freshly created DoomGame is initialized with the following parameters:
 %maybe some reference to where we describe what it all means . . .if we do anywhere . . .
 	\begin{itemize}
-<<<<<<< HEAD
-\item Resolution: 320x240
-\item Screen Format: CRCGCB
-\item Game path: ./viziazdoom
-\item Game iwad path: "./doom2.wad"
-\item Map: map01 (first map created in the iwad file if it's not changed purposefully)
-\item Mode: PLAYER
-\item GameVariables: none
-\item CustomGameArg: none
-\item Available buttons: ATTACK, USE, JUMP, CROUCH, SPEED, MOVE\_RIGHT, MOVE\_LEFT, MOVE\_BACKWARD, MOVE\_FORWARD, TURN\_RIGHT, TURN\_LEFT
-\item Rendering: All without crosshair
-\item Window: displayed 
-\item DoomSkill: 0
-\item Rewards: 0
-\item Console: false
-\item StartTime: 1
-\item Timeout: 0
-=======
 		\item screenResolution: RES\_320x240
 		\item screenFormat: CRCGCB
 		\item Game path: ``./viziazdoom''
@@ -45,8 +27,8 @@
 		\item doomSkill: 3
 		\item livingReward/deathPenalty: 0
 		\item consoleEnabled: false
+		\item startEpisodeTime: 1
 		\item episodeTimeout: 0
->>>>>>> 047f540a
 	\end{itemize}
 
 
