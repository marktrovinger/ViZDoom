#include "ViziaDoomGame.h"

#include <boost/lexical_cast.hpp>
<<<<<<< HEAD
#include <cmath> //  floor, ceil
#include <iostream> // cerr, cout
=======
#include <cmath>
#include <iostream>
#include <fstream>
>>>>>>> fc8bda3a
#include <vector>
#include <algorithm>
#include <fstream> // ifstream
#include <cstdlib> // atoi
#include <stdexcept> // invalid_argument
#include <boost/algorithm/string.hpp> // to_lower
#include <boost/algorithm/string/trim_all.hpp> // trim_all
#include <boost/tokenizer.hpp>
#include <exception>

namespace Vizia {

    unsigned int DoomTics2Ms(unsigned int tics) {
        return (unsigned int) std::floor((float) 1000 / 35 * tics);
    }

    unsigned int Ms2DoomTics(unsigned int ms) {
        return (unsigned int) std::ceil((float) 35 / 1000 * ms);
    }

    float DoomFixedToFloat(int doomFixed)
    {
        float res = float(doomFixed)/65536.0;
        return res;
    }

    DoomGame::DoomGame() {
        this->running = false;
        this->lastReward = 0;
        this->lastMapReward = 0;
        this->deathPenalty = 0;
        this->livingReward = 0;
        this->summaryReward = 0;
        this->lastStateNumber = 0;
        this->mode = PLAYER;

        this->doomController = new DoomController();
    }

    DoomGame::~DoomGame() {
        this->close();
        delete this->doomController;
    }

    

    bool DoomGame::init() {
        if (!this->running) {

            if(this->availableButtons.size() == 0) {
                //Basic action set
                this->availableButtons.push_back(ATTACK);
                this->availableButtons.push_back(USE);
                this->availableButtons.push_back(JUMP);
                this->availableButtons.push_back(CROUCH);
                this->availableButtons.push_back(SPEED);

                this->availableButtons.push_back(MOVE_RIGHT);
                this->availableButtons.push_back(MOVE_LEFT);
                this->availableButtons.push_back(MOVE_BACKWARD);
                this->availableButtons.push_back(MOVE_FORWARD);
                this->availableButtons.push_back(TURN_RIGHT);
                this->availableButtons.push_back(TURN_LEFT);
            }

            this->lastAction.resize(this->availableButtons.size());

            if(this->mode == PLAYER){
                this->doomController->setAllowDoomInput(false);
            }
            else if(this->mode == SPECTATOR){
                this->doomController->setAllowDoomInput(true);
            }

//            if(this->checkFilePath(this->doomController->getGamePath())) throw IncorrectDoomGamePathException();
//            if(this->checkFilePath(this->doomController->getIwadPath())) throw IncorrectDoomIwadPathException();
//            if(this->doomController->getFilePath().length() && this->checkFilePath(this->doomController->getFilePath()))
//                throw IncorrectDoomGamePathException();
//            if(this->doomController->getConfigPath().length() && this->checkFilePath(this->doomController->getConfigPath()))
//                throw IncorrectDoomConfigPathException();

            try {
                this->running = this->doomController->init();

                this->doomController->disableAllButtons();
                for (int i = 0; i < this->availableButtons.size(); ++i) {
                    this->doomController->setButtonAvailable(this->availableButtons[i], true);
                }

                this->state.gameVariables.resize(this->availableGameVariables.size());

                this->lastReward = 0;
                this->lastMapReward = 0;
                this->lastStateNumber = 0;

                this->updateState();
            }
            catch(const Exception &e){ throw; }

            return running;
        }
        else return false;
    }

    void DoomGame::close() {
        this->doomController->close();
        this->state.gameVariables.clear();
        this->lastAction.clear();

        this->running = false;
    }

    bool DoomGame::isRunning(){
        return this->running && this->doomController->isDoomRunning();
    }

    void DoomGame::newEpisode() {

        if(!this->isRunning()) throw DoomIsNotRunningException();

        this->doomController->restartMap();

        this->updateState();

        this->lastReward = 0.0;
        this->lastMapReward = 0.0;
        this->summaryReward = 0.0;
    }

    void DoomGame::setAction(std::vector<int> &actions) {

        if (!this->isRunning()) throw DoomIsNotRunningException();

        try {
            for (int i = 0; i < this->availableButtons.size(); ++i) {
                this->lastAction[i] = actions[i];
                this->doomController->setButtonState(this->availableButtons[i], actions[i]);
            }
        }
        catch (...) { throw SharedMemoryException(); }
    }

    void DoomGame::advanceAction() {
        this->advanceAction(true, true, 1);
    }

    void DoomGame::advanceAction(bool updateState, bool renderOnly, unsigned int tics) {

        if (!this->isRunning()) throw DoomIsNotRunningException();

        try {
            if(this->mode == PLAYER) this->doomController->tics(tics, updateState || renderOnly);
            else if(this->mode == SPECTATOR) this->doomController->realTimeTics(tics, updateState || renderOnly);
        }
        catch(const Exception &e){ throw; }

        if(updateState) this->updateState();
    }

    float DoomGame::makeAction(std::vector<int> &actions){
        this->setAction(actions);
        this->advanceAction();
        return this->getLastReward();
    }

    float DoomGame::makeAction(std::vector<int> &actions, unsigned int tics){
        this->setAction(actions);
        this->advanceAction(true, true, tics);
        return this->getLastReward();
    }

    void DoomGame::updateState(){
        try {
            float reward = 0;
            float mapReward = DoomFixedToFloat(this->doomController->getMapReward());
            reward = (mapReward - this->lastMapReward);
            int liveTime = this->doomController->getMapTic() - this->lastStateNumber;
            reward += (liveTime > 0 ? liveTime : 0) * this->livingReward;
            if (this->doomController->isPlayerDead()) reward -= this->deathPenalty;

            this->lastMapReward = mapReward;
            this->summaryReward += reward;
            this->lastReward = reward;

            /* Updates vars */
            for (int i = 0; i < this->availableGameVariables.size(); ++i) {
                this->state.gameVariables[i] = this->doomController->getGameVariable(this->availableGameVariables[i]);
            }

            /* Update float rgb image */
            this->state.number = this->doomController->getMapTic();
            this->state.imageBuffer = this->doomController->getScreen();

            this->lastStateNumber = this->state.number;

            if (this->mode == SPECTATOR) {
                //Update last action
                for (int i = 0; i < this->availableButtons.size(); ++i) {
                    this->lastAction[i] = this->doomController->getButtonState(this->availableButtons[i]);
                }
            }
        }
        catch (...) { throw SharedMemoryException(); }
    }

    DoomGame::State DoomGame::getState() { return this->state; }

    std::vector<int> DoomGame::getLastAction() { return this->lastAction; }

    bool DoomGame::isNewEpisode() {
        if(!this->isRunning()) throw DoomIsNotRunningException();

        return this->doomController->isMapFirstTic();
    }

    bool DoomGame::isEpisodeFinished() {
        if(!this->isRunning()) throw DoomIsNotRunningException();

        return this->doomController->isMapLastTic()
               || this->doomController->isPlayerDead()
               || this->doomController->isMapEnded();
    }

    void DoomGame::addAvailableButton(Button button) {
        if (!this->running && std::find(this->availableButtons.begin(), this->availableButtons.end(), button) ==
            this->availableButtons.end()) {
            this->availableButtons.push_back(button);
        }
    }

    void DoomGame::addAvailableButton(Button button, int maxValue) {
        if (!this->running && std::find(this->availableButtons.begin(), this->availableButtons.end(), button) ==
                              this->availableButtons.end()) {
            this->availableButtons.push_back(button);
            this->doomController->setButtonMaxValue(button, maxValue);
        }
    }

    void DoomGame::clearAvailableButtons(){
        if(!this->running) this->availableButtons.clear();
    }

    int DoomGame::getAvailableButtonsSize() {
        return this->availableButtons.size();
    }

    void DoomGame::setButtonMaxValue(Button button, int maxValue){
        this->doomController->setButtonMaxValue(button, maxValue);
    }

    void DoomGame::addAvailableGameVariable(GameVariable var) {
        if (!this->running && std::find(this->availableGameVariables.begin(), this->availableGameVariables.end(), var) ==
            this->availableGameVariables.end()) {
            this->availableGameVariables.push_back(var);
        }
    }

    void DoomGame::clearAvailableGameVariables() {
        if(!this->running) this->availableGameVariables.clear();
    }

    int DoomGame::getAvailableGameVariablesSize() {
        return this->availableGameVariables.size();
    }

    void DoomGame::addCustomGameArg(std::string arg){
        this->doomController->addCustomArg(arg);
    }

    void DoomGame::clearCustomGameArgs(){
        this->doomController->clearCustomArgs();
    }

    void DoomGame::sendGameCommand(std::string cmd){
        this->doomController->sendCommand(cmd);
    }

    uint8_t * const DoomGame::getGameScreen(){
        this->doomController->getScreen();
    }

    Mode DoomGame::getMode(){ return this->mode; };
    void DoomGame::setMode(Mode mode){ if (!this->running) this->mode = mode; }

    const DoomController* DoomGame::getController() { return this->doomController; }

    int DoomGame::getGameVariable(GameVariable var){
        if(!this->isRunning()) throw DoomIsNotRunningException();

        return this->doomController->getGameVariable(var);
    }

    void DoomGame::setDoomGamePath(std::string path) { this->doomController->setGamePath(path); }
    void DoomGame::setDoomIwadPath(std::string path) { this->doomController->setIwadPath(path); }
    void DoomGame::setDoomFilePath(std::string path) { this->doomController->setFilePath(path); }
    void DoomGame::setDoomMap(std::string map) { this->doomController->setMap(map); }
    void DoomGame::setDoomSkill(int skill) { 
        //TODO warning when out of range
        this->doomController->setSkill(skill); 
    }
    void DoomGame::setDoomConfigPath(std::string path) { this->doomController->setConfigPath(path); }

    unsigned int DoomGame::getSeed(){ return this->doomController->getSeed(); }
    void DoomGame::setSeed(unsigned int seed){ this->doomController->setSeed(seed); }

    void DoomGame::setAutoNewEpisode(bool set) { this->doomController->setAutoMapRestart(set); }
    void DoomGame::setNewEpisodeOnTimeout(bool set) { this->doomController->setAutoMapRestartOnTimeout(set); }
    void DoomGame::setNewEpisodeOnPlayerDeath(bool set) { this->doomController->setAutoMapRestartOnTimeout(set); }
    void DoomGame::setNewEpisodeOnMapEnd(bool set) { this->doomController->setAutoMapRestartOnMapEnd(set); }

    unsigned int DoomGame::getEpisodeStartTime(){ return this->doomController->getMapStartTime(); }
    void DoomGame::setEpisodeStartTime(unsigned int tics){
        this->doomController->setMapStartTime(tics);
    }

    unsigned int DoomGame::getEpisodeTimeout(){ return this->doomController->getMapTimeout(); }
    void DoomGame::setEpisodeTimeout(unsigned int tics) {
        this->doomController->setMapTimeout(tics);
    }

    float DoomGame::getLivingReward() { return this->livingReward; }
    void DoomGame::setLivingReward(float livingReward) { this->livingReward = livingReward; }

    float DoomGame::getDeathPenalty() { return this->deathPenalty; }
    void DoomGame::setDeathPenalty(float deathPenalty) { this->deathPenalty = deathPenalty; }

    float DoomGame::getLastReward(){ return this->lastReward; }
    float DoomGame::getSummaryReward() { return this->summaryReward; }

    void DoomGame::setScreenResolution(ScreenResolution resolution) {
        unsigned int width = 0, height = 0;

#define CASE_RES(w, h) case RES_##w##X##h : width = w; height = h; break;
        switch(resolution){
            CASE_RES(40, 30)
            CASE_RES(60, 45)
            CASE_RES(80, 50)
            CASE_RES(80, 60)
            CASE_RES(100, 75)
            CASE_RES(120, 75)
            CASE_RES(120, 90)
            CASE_RES(160, 100)
            CASE_RES(160, 120)
            CASE_RES(200, 120)
            CASE_RES(200, 150)
            CASE_RES(240, 135)
            CASE_RES(240, 150)
            CASE_RES(240, 180)
            CASE_RES(256, 144)
            CASE_RES(256, 160)
            CASE_RES(256, 192)
            CASE_RES(320, 200)
            CASE_RES(320, 240)
            CASE_RES(400, 225)	
            CASE_RES(400, 300)
            CASE_RES(480, 270)	
            CASE_RES(480, 360)
            CASE_RES(512, 288)	
            CASE_RES(512, 384)
            CASE_RES(640, 360)	
            CASE_RES(640, 400)
            CASE_RES(640, 480)
            CASE_RES(720, 480)	
            CASE_RES(720, 540)
            CASE_RES(800, 450)	
            CASE_RES(800, 480)
            CASE_RES(800, 500)	
            CASE_RES(800, 600)
            CASE_RES(848, 480)	
            CASE_RES(960, 600)	
            CASE_RES(960, 720)
            CASE_RES(1024, 576)	
            CASE_RES(1024, 600)
            CASE_RES(1024, 640)	
            CASE_RES(1024, 768)
            CASE_RES(1088, 612)	
            CASE_RES(1152, 648)	
            CASE_RES(1152, 720)	
            CASE_RES(1152, 864)
            CASE_RES(1280, 720)	
            CASE_RES(1280, 854)
            CASE_RES(1280, 800)	
            CASE_RES(1280, 960)
            CASE_RES(1280, 1024)
            CASE_RES(1360, 768)	
            CASE_RES(1366, 768)
            CASE_RES(1400, 787)	
            CASE_RES(1400, 875)	
            CASE_RES(1400, 1050)
            CASE_RES(1440, 900)
            CASE_RES(1440, 960)
            CASE_RES(1440, 1080)
            CASE_RES(1600, 900)	
            CASE_RES(1600, 1000)	
            CASE_RES(1600, 1200)
            CASE_RES(1680, 1050)	
            CASE_RES(1920, 1080)
            CASE_RES(1920, 1200)
            CASE_RES(2048, 1536)
            CASE_RES(2560, 1440)
            CASE_RES(2560, 1600)
            CASE_RES(2560, 2048)
            CASE_RES(2880, 1800)
            CASE_RES(3200, 1800)
            CASE_RES(3840, 2160)
            CASE_RES(3840, 2400)
            CASE_RES(4096, 2160)
            CASE_RES(5120, 2880)
        }
        this->doomController->setScreenResolution(width, height);
    }

    void DoomGame::setScreenFormat(ScreenFormat format) { this->doomController->setScreenFormat(format); }
    void DoomGame::setRenderHud(bool hud) { this->doomController->setRenderHud(hud); }
    void DoomGame::setRenderWeapon(bool weapon) { this->doomController->setRenderWeapon(weapon); }
    void DoomGame::setRenderCrosshair(bool crosshair) { this->doomController->setRenderCrosshair(crosshair); }
    void DoomGame::setRenderDecals(bool decals) { this->doomController->setRenderDecals(decals); }
    void DoomGame::setRenderParticles(bool particles) { this->doomController->setRenderParticles(particles); }
    void DoomGame::setWindowVisible(bool visibility) {
        this->doomController->setNoXServer(!visibility);
        this->doomController->setWindowHidden(!visibility);
    }
    void DoomGame::setConsoleEnabled(bool console) {
        this->doomController->setNoConsole(!console);
    }
    int DoomGame::getScreenWidth() { return this->doomController->getScreenWidth(); }
    int DoomGame::getScreenHeight() { return this->doomController->getScreenHeight(); }
    int DoomGame::getScreenChannels() { return this->doomController->getScreenChannels(); }
    size_t DoomGame::getScreenPitch() { return this->doomController->getScreenPitch(); }
    size_t DoomGame::getScreenSize() { return this->doomController->getScreenSize(); }
    ScreenFormat DoomGame::getScreenFormat() { return this->doomController->getScreenFormat(); }

<<<<<<< HEAD
/* Code used for parsing the config file. */

//TODO warnings, refactoring, comments
    bool DoomGame::ParseBool(std::string boolString){
        if(boolString == "true" or boolString == "1")
            return true;
        if(boolString == "false" or boolString == "0")
            return false;
        throw std::exception();
    }

    ScreenResolution DoomGame::StringToResolution(std::string str){
        if(str == "res_40x30")
            return RES_40X30;
        if(str == "res_60x45")
            return RES_60X45;
        if(str == "res_80x50")
            return RES_80X50;
        if(str == "res_80x60")
            return RES_80X60;
        if(str == "res_100x75")
            return RES_100X75;
        if(str == "res_120x75")
            return RES_120X75;
        if(str == "res_120x90")
            return RES_120X90;
        if(str == "res_160x100")
            return RES_160X100;
        if(str == "res_160x120")
            return RES_160X120;
        if(str == "res_200x120")
            return RES_200X120;
        if(str == "res_200x150")
            return RES_200X150;
        if(str == "res_240x135")
            return RES_240X135;
        if(str == "res_240x150")
            return RES_240X150;
        if(str == "res_240x180")
            return RES_240X180;
        if(str == "res_256x144")
            return RES_256X144;
        if(str == "res_256x160")
            return RES_256X160;
        if(str == "res_256x192")
            return RES_256X192;
        if(str == "res_320x200")
            return RES_320X200;
        if(str == "res_320x240")
            return RES_320X240;
        if(str == "res_400x225")
            return RES_400X225;
        if(str == "res_400x300")
            return RES_400X300;
        if(str == "res_480x270")
            return RES_480X270;
        if(str == "res_480x360")
            return RES_480X360;
        if(str == "res_512x288")
            return RES_512X288;
        if(str == "res_512x384")
            return RES_512X384;
        if(str == "res_640x360")
            return RES_640X400;
        if(str == "res_640x400")
            return RES_640X400;
        if(str == "res_640x480")
            return RES_640X480;
        if(str == "res_720x480")
            return RES_720X480;
        if(str == "res_720x540")
            return RES_720X540;
        if(str == "res_800x450")
            return RES_800X450;
        if(str == "res_800x480")
            return RES_800X480;
        if(str == "res_800x500")
            return RES_800X500;
        if(str == "res_800x600")
            return RES_800X600;
        if(str == "res_848x480")
            return RES_848X480;
        if(str == "res_960x600")
            return RES_960X600;
        if(str == "res_960x720")
            return RES_960X720;
        if(str == "res_1024x576")
            return RES_1024X576;
        if(str == "res_1024x600")
            return RES_1024X600;
        if(str == "res_1024x640")
            return RES_1024X640;
        if(str == "res_1024x768")
            return RES_1024X768;
        if(str == "res_1088x612")
            return RES_1088X612;
        if(str == "res_1152x648")
            return RES_1152X648;
        if(str == "res_1152x720")
            return RES_1152X720;
        if(str == "res_1152x864")
            return RES_1152X864;
        if(str == "res_1280x720")
            return RES_1280X720;
        if(str == "res_1280x854")
            return RES_1280X854;
        if(str == "res_1280x800")
            return RES_1280X800;
        if(str == "res_1280x960")
            return RES_1280X960;
        if(str == "res_1280x1024")
            return RES_1280X1024;
        if(str == "res_1360x768")
            return RES_1360X768;
        if(str == "res_1366x768")
            return RES_1366X768;
        if(str == "res_1400x787")
            return RES_1400X787;
        if(str == "res_1400x875")
            return RES_1400X875;
        if(str == "res_1400x1050")
            return RES_1400X1050;
        if(str == "res_1440x900")
            return RES_1440X900;
        if(str == "res_1440x960")
            return RES_1440X960;
        if(str == "res_1440x1080")
            return RES_1440X1080;
        if(str == "res_1600x900")
            return RES_1600X900;
        if(str == "res_1600x1000")
            return RES_1600X1000;
        if(str == "res_1600x1200")
            return RES_1600X1200;
        if(str == "res_1680x1050")
            return RES_1680X1050;
        if(str == "res_1920x1080")
            return RES_1920X1080;
        if(str == "res_1920x1200")
            return RES_1920X1200;
        if(str == "res_2048x1536")
            return RES_2048X1536;
        if(str == "res_2560x1440")
            return RES_2560X1440;
        if(str == "res_2560x1600")
            return RES_2560X1600;
        if(str == "res_2560x2048")
            return RES_2560X2048;
        if(str == "res_2880x1800")
            return RES_2880X1800;
        if(str == "res_3200x1800")
            return RES_3200X1800;
        if(str == "res_3840x2160")
            return RES_3840X2160;
        if(str == "res_3840x2400")
            return RES_3840X2400;
        if(str == "res_4096x2160")
            return RES_4096X2160;
        if(str == "res_5120x2880")
            return RES_5120X2880;
        throw std::exception();
    }
        
    ScreenFormat DoomGame::StringToFormat(std::string str){
        if(str == "crcgcb")
            return CRCGCB;
        if(str == "crcgcbzb")
            return CRCGCBZB;
        if(str == "rgb24")
            return RGB24;
        if(str == "rgba32")
            return RGBA32;
        if(str == "argb32")
            return ARGB32;
        if(str == "cbcgcr")
            return CBCGCR;
        if(str == "cbcgcrzb")
            return CBCGCRZB;
        if(str == "bgr24")
            return BGR24;
        if(str == "bgra32")
            return BGRA32;
        if(str == "abgr32")
            return ABGR32;
        if(str == "gray8")
            return GRAY8;
        if(str == "zbuffer8")
            return ZBUFFER8;
        if(str == "doom_256_colors")
            return DOOM_256_COLORS;
        throw std::exception();
    }
     
    Button DoomGame::StringToButton(std::string str){
        if(str == "attack")
            return ATTACK;
        if(str == "use")
            return USE;
        if(str == "jump")
            return JUMP;
        if(str == "crouch")
            return CROUCH;
        if(str == "turn180")
            return TURN180;
        if(str == "alattack")
            return ALTATTACK;
        if(str == "reload")
            return RELOAD;
        if(str == "zoom")
            return ZOOM;
        if(str == "speed")
            return SPEED;
        if(str == "strafe")
            return STRAFE;
        if(str == "move_right")
            return MOVE_RIGHT;
        if(str == "move_left")
            return MOVE_LEFT;
        if(str == "move_backward")
            return MOVE_BACKWARD;
        if(str == "move_forward")
            return MOVE_FORWARD;
        if(str == "turn_right")
            return TURN_RIGHT;
        if(str == "turn_left")
            return TURN_LEFT;
        if(str == "look_up")
            return LOOK_UP;
        if(str == "look_down")
            return LOOK_DOWN;
        if(str == "move_up")
            return MOVE_UP;
        if(str == "move_down")
            return MOVE_DOWN;
        if(str == "land")
            return LAND;

        if(str == "select_weapon1")
            return SELECT_WEAPON1;
        if(str == "select_weapon2")
            return SELECT_WEAPON2;
        if(str == "select_weapon3")
            return SELECT_WEAPON3;
        if(str == "select_weapon4")
            return SELECT_WEAPON4;
        if(str == "select_weapon5")
            return SELECT_WEAPON5;
        if(str == "select_weapon6")
            return SELECT_WEAPON6;
        if(str == "select_weapon7")
            return SELECT_WEAPON7;
        if(str == "select_weapon8")
            return SELECT_WEAPON8;
        if(str == "select_weapon9")
            return SELECT_WEAPON9;
        if(str == "select_weapon0")
            return SELECT_WEAPON0;

        if(str == "select_next_weapon")
            return SELECT_NEXT_WEAPON;
        if(str == "select_prev_weapon")
            return SELECT_PREV_WEAPON;
        if(str == "drop_selected_weapon")
            return DROP_SELECTED_WEAPON;
        if(str == "activate_selected_weapon")
            return ACTIVATE_SELECTED_ITEM;
        if(str == "select_next_item")
            return SELECT_NEXT_ITEM;
        if(str == "select_prev_item")
            return SELECT_PREV_ITEM;
        if(str == "drop_selected_item")
            return DROP_SELECTED_ITEM;

        if(str == "view_pitch")
            return VIEW_PITCH;
        if(str == "view_angle")
            return VIEW_ANGLE;
        if(str == "forward_backward")
            return FORWARD_BACKWARD;
        if(str == "left_right")
            return LEFT_RIGHT;
        if(str == "up_down")
            return UP_DOWN;
       
        throw std::exception();
    }

    GameVariable DoomGame::StringToGameVariable(std::string str){
        if(str == "killcount")
            return KILLCOUNT;
        if(str == "itemcount")
            return ITEMCOUNT;
        if(str == "secretcount")
            return SECRETCOUNT;
        if(str == "health")
            return HEALTH;
        if(str == "armor")
            return ARMOR;
        if(str == "on_ground")
            return ON_GROUND;
         if(str == "attack_ready")
            return ATTACK_READY;
         if(str == "altattack_ready")
            return ALTATTACK_READY;
         if(str == "selected_weapon")
            return SELECTED_WEAPON;
         if(str == "selected_weapon_ammo")
            return SELECTED_WEAPON_AMMO;
         
        if(str == "ammo1")
            return AMMO1;
        if(str == "ammo2")
            return AMMO2;
        if(str == "ammo3")
            return AMMO3;
        if(str == "ammo4")
            return AMMO4;
        if(str == "ammo5")
            return AMMO5;
        if(str == "ammo6")
            return AMMO6;
        if(str == "ammo7")
            return AMMO7;
        if(str == "ammo8")
            return AMMO8;
        if(str == "ammo9")
            return AMMO9;
        if(str == "ammo0")
            return AMMO0;

        if(str == "weapon1")
            return WEAPON1;
        if(str == "weapon2")
            return WEAPON2;
        if(str == "weapon3")
            return WEAPON3;
        if(str == "weapon4")
            return WEAPON4;
        if(str == "weapon5")
            return WEAPON5;
        if(str == "weapon6")
            return WEAPON6;
        if(str == "weapon7")
            return WEAPON7;
        if(str == "weapon8")
            return WEAPON8;
        if(str == "weapon9")
            return WEAPON9;
        if(str == "weapon0")
            return WEAPON0;

        if(str == "user1")
            return USER1;
        if(str == "user2")
            return USER2;
        if(str == "user3")
            return USER3;
        if(str == "user4")
            return USER4;
        if(str == "user5")
            return USER5;
        if(str == "user6")
            return USER6;
        if(str == "user7")
            return USER7;
        if(str == "user8")
            return USER8;
        if(str == "user9")
            return USER9;
        if(str == "user10")
            return USER10;
        if(str == "user11")
            return USER11;
        if(str == "user12")
            return USER12;
        if(str == "user13")
            return USER13;
        if(str == "user14")
            return USER14;
        if(str == "user15")
            return USER15;
        if(str == "user16")
            return USER16;
        if(str == "user17")
            return USER17;
        if(str == "user18")
            return USER18;
        if(str == "user19")
            return USER19;
        if(str == "user20")
            return USER20;
        if(str == "user21")
            return USER21;
        if(str == "user22")
            return USER22;
        if(str == "user23")
            return USER23;
        if(str == "user24")
            return USER24;
        if(str == "user25")
            return USER25;
        if(str == "user26")
            return USER26;
        if(str == "user27")
            return USER27;
        if(str == "user28")
            return USER28;
        if(str == "user29")
            return USER29;
        if(str == "user30")
            return USER30;
        throw std::exception();
    }
    typedef boost::tokenizer<boost::char_separator<char> > tokenizer;
    bool DoomGame::ParseListProperty(int& line_number, std::string& value, std::ifstream& input, std::vector<std::string>& output){
        using namespace boost::algorithm;
        int start_line = line_number;
        /* Find '{' */
        while(value.empty()){
            if(!input.eof()){
                ++line_number;
                std::getline(input, value);
                trim_all(value);
                if(!value.empty() and value[0]=='#')
                    value="";
            }
            else
                break;
        }
        if(value.empty() or value[0] != '{')
            return false;
        
        value = value.substr(1);
                
        /* Find '}' */
        while((value.empty() or value[value.size()-1] != '}') and !input.eof()){
            ++line_number;
            std::string newline;
            std::getline(input, newline);
            trim_all(newline);
            if(!newline.empty() and newline[0]!='#')
                value += " " + newline;
        }
        if(value.empty() or value[value.size()-1] != '}')
            return false;
        
        /* Fill the vector */
        value[value.size() -1] = ' ';
        trim_all(value);
        to_lower(value);
        
        boost::char_separator<char> separator(" ");
        tokenizer tok(value, separator);
        for(tokenizer::iterator it = tok.begin(); it != tok.end(); ++it){
            output.push_back(*it);
        }
        return true;
    }

    bool DoomGame::loadConfig(std::string filename) {
        bool success = true;
        std::ifstream file(filename.c_str());
        
        if(!file.good() )
        {
            std::cerr<<"WARNING! Loading config from: \""<<filename<<"\" failed. Something's wrong with the file. Check your spelling and permissions.\n";
            return false;
        }
        std::string line;
        int line_number = 0;

        /* Read every line. */
        while(!file.eof())
        {
            ++line_number;
            using namespace boost::algorithm;

            std::getline(file, line);

            /* Ignore empty and comment lines */
            trim_all(line);

            if(line.empty() or line[0] == '#'){
                continue;
            }

            /* Check if = is there */
            int equals_sign_pos = line.find_first_of('=');
            std::string key;
            std::string val;
            std::string raw_val;
            if( equals_sign_pos != std::string::npos )
            {
                key = line.substr(0,equals_sign_pos);
                val = line.substr(equals_sign_pos + 1);
                raw_val = val;
                trim_all(key);
                trim_all(val);
                to_lower(val);
                to_lower(key);
            }
            else
            {
                std::cerr<<"WARNING! Loading config from: \""<<filename<<"\". Syntax erorr in line #"<<line_number<<". Line ignored.\n";
                success = false;
                continue;
            }
            if(key.empty())
            {
                std::cerr<<"WARNING! Loading config from: \""<<filename<<"\". Empty key in line #"<<line_number<<". Line ignored.\n";
                success = false;
                continue;
            }

            /* Parse enum list properties */

            if(key == "available_buttons" or key == "availablebuttons"){
                std::vector<std::string> str_buttons;
                int start_line = line_number;
                bool success = DoomGame::ParseListProperty(line_number, val, file, str_buttons );
                if(success){
                    int i =0;
                    try{
                        std::vector<Button> buttons;
                        for( i =0; i < str_buttons.size(); ++i ){
                            buttons.push_back(DoomGame::StringToButton(str_buttons[i]));

                        }
                        for( i =0; i < buttons.size(); ++i ){
                            this->addAvailableButton(buttons[i]);
                        }
                    }
                    catch(std::exception){
                        std::cerr<<"WARNING! Loading config from: \""<<filename<<"\". Unsupported value in lines "<<start_line<<"-"<<line_number<<": "<<str_buttons[i]<<". Lines ignored.\n";

                    }
                }
                else{
                    std::cerr<<"WARNING! Loading config from: \""<<filename<<"\". Syntax error in lines "<<start_line<<"-"<<line_number<<". Lines ignored.\n";
                    success = false;
                }
  
                continue;
            }

            if(key == "available_game_variables" or key == "availablegamevariables"){
                std::vector<std::string> str_variables;
                int start_line = line_number;
                bool success = DoomGame::ParseListProperty(line_number, val, file, str_variables );
                if(success){
                    int i =0;
                    try{
                        std::vector<GameVariable> variables;
                        for( i =0; i < str_variables.size(); ++i ){
                            variables.push_back(DoomGame::StringToGameVariable(str_variables[i]));

                        }
                        for( i =0; i < variables.size(); ++i ){
                            this->addAvailableGameVariable(variables[i]);
                        }
                    }
                    catch(std::exception){
                        std::cerr<<"WARNING! Loading config from: \""<<filename<<"\". Unsupported value in lines "<<start_line<<"-"<<line_number<<": "<<str_variables[i]<<". Lines ignored.\n";

                    }
                }
                else{
                    std::cerr<<"WARNING! Loading config from: \""<<filename<<"\". Syntax error in lines "<<start_line<<"-"<<line_number<<". Lines ignored.\n";
                    success = false;
                }

                continue;
            }           


            if(val.empty())
            {
                std::cerr<<"WARNING! Loading config from: \""<<filename<<"\". Empty value in line #"<<line_number<<". Line ignored.\n";
                success = false;
                continue;
            }
            /* Parse int properties */
            try{
                if (key =="seed"){
                    unsigned int value = boost::lexical_cast<unsigned int>(val);
                    if(val[0] == '-')
                        throw boost::bad_lexical_cast();
                    this->setSeed((unsigned int)value);
                    continue;
                }
                if (key == "episodetimeout" or key == "episode_timeout"){
                    unsigned int value = boost::lexical_cast<unsigned int>(val);
                    if(val[0] == '-')
                        throw boost::bad_lexical_cast();
                    this->setEpisodeTimeout((unsigned int)value);
                    continue;
                }
                if (key == "doom_skill" or key == "doomskill"){
                    unsigned int value = boost::lexical_cast<unsigned int>(val);
                    if(val[0] == '-')
                        throw boost::bad_lexical_cast();
                    this->setDoomSkill((unsigned int)value);
                    continue;
                }
            }
            catch(boost::bad_lexical_cast &){
                std::cerr<<"WARNING! Loading config from: \""<<filename<<"\". Unsigned int value expected insted of: "<<raw_val<<" in line #"<<line_number<<". Line ignored.\n";
                success = false;
                continue;
            }

            /* Parse float properties */
            try{
                if (key =="living_reward" or key =="livingreward"){
                    float value = boost::lexical_cast<float>(val);
                    this->setLivingReward((unsigned int)value);
                    continue;
                }
                if (key == "deathpenalty" or key == "death_penalty"){
                    float value = boost::lexical_cast<float>(val);
                    this->setDeathPenalty((unsigned int)value);
                    continue;
                }

            }
            catch(boost::bad_lexical_cast &){
                std::cerr<<"WARNING! Loading config from: \""<<filename<<"\". Float value expected insted of: "<<raw_val<<" in line #"<<line_number<<". Line ignored.\n";
                success = false;
                continue;
            }
            
            /* Parse string properties */
            if(key == "doom_map" or key == "doommap"){
                this->setDoomMap(val);
                continue;
            }
            if(key == "doom_game_path" or key == "doomgamepath"){
                this->setDoomGamePath(val);
                continue;
            }
            if(key == "doom_iwad_path" or key == "doomiwadpath"){
                this->setDoomIwadPath(val);
                continue;
            }
            if(key == "doom_file_path" or key == "doomfilepath"){
                this->setDoomFilePath(val);
                continue;
            }
            if(key == "doom_config_path" or key == "doomconfigpath"){
                this->setDoomConfigPath(val);
                continue;
            }
    
            /* Parse bool properties */
            try{
                if (key =="auto_new_episode" or key =="autonewepisode"){
                    this->setAutoNewEpisode(ParseBool(val));
                    continue;
                }
                if (key =="new_episode_on_timeout" or key =="newepisodeontimeout"){
                    this->setNewEpisodeOnTimeout(ParseBool(val));
                    continue;
                }
                if (key =="new_episode_on_player_death" or key =="newepisodeonplayerdeath"){
                    this->setNewEpisodeOnPlayerDeath(ParseBool(val));
                    continue;
                }
                if (key =="new_episode_on_map_end" or key =="newepisodeonmapend"){
                    this->setNewEpisodeOnMapEnd(ParseBool(val));
                    continue;
                }
                if (key =="console_enabled" or key =="consoleenabled"){
                    this->setConsoleEnabled(ParseBool(val));
                    continue;
                }
                if (key =="render_hud" or key =="renderhud"){
                    this->setRenderHud(ParseBool(val));
                    continue;
                }
                if (key =="render_weapon" or key =="renderweapon"){
                    this->setRenderWeapon(ParseBool(val));
                    continue;
                }
                if (key =="render_crosshair" or key =="rendercrosshair"){
                    this->setRenderCrosshair(ParseBool(val));
                    continue;
                }
                if (key =="render_particles" or key =="renderparticles"){
                    this->setRenderParticles(ParseBool(val));
                    continue;
                }
                if (key =="render_decals" or key =="renderdecals"){
                    this->setRenderDecals(ParseBool(val));
                    continue;
                }
                if (key =="window_visible" or key =="windowvisible"){
                    this->setWindowVisible(ParseBool(val));
                    continue;
                }
               
            }
            catch( std::exception ){
                std::cerr<<"WARNING! Loading config from: \""<<filename<<"\". Boolean value expected insted of: "<<raw_val<<" in line #"<<line_number<<". Line ignored.\n";
                continue;
                success = false;            
            }

            /* Parse enum properties */

            if(key =="mode")
            {
                if(val == "spectator"){
                    this->setMode(SPECTATOR);
                    continue;
                }
                if(val == "player"){
                    this->setMode(PLAYER);
                    continue;
                }
                
                std::cerr<<"WARNING! Loading config from: \""<<filename<<"\". SPECTATOR or PLAYER expected instead of: "<<raw_val<<" in line #"<<line_number<<". Line ignored.\n";
                success = false;
                continue;
                
            }

            try{
                if(key == "screen_resolution" or key == "screenresolution"){
                    this->setScreenResolution(StringToResolution(val));
                    continue;
                }
                if(key == "screen_format" or key == "screenformat"){
                    this->setScreenFormat(StringToFormat(val));
                    continue;
                }

            }
            catch(std::exception)
            {
                std::cerr<<"WARNING! Loading config from: \""<<filename<<"\". Unsupported value: "<<raw_val<<" in line #"<<line_number<<". Line ignored.\n";
                success = false;
                continue;
            }

            
            std::cerr<<"WARNING! Loading config from: \""<<filename<<"\". Unsupported key: "<<key<<" in line #"<<line_number<<". Line ignored.\n";
            success = false;
            
        }

        return success;
    }

    bool DoomGame::saveConfig(std::string filename) {
        //TO DO
        return false;
    }


}



=======

    bool DoomGame::checkFilePath(std::string path){
        std::ifstream file(path.c_str());
        return file;
    }

    void DoomGame::logError(std::string error){ std::cerr << error << std::endl; }
    void DoomGame::logWarning(std::string warning){ std::cerr << warning << std::endl; }
    void DoomGame::log(std::string log){ std::clog << log; }

}
>>>>>>> fc8bda3a
<|MERGE_RESOLUTION|>--- conflicted
+++ resolved
@@ -1,14 +1,8 @@
 #include "ViziaDoomGame.h"
 
 #include <boost/lexical_cast.hpp>
-<<<<<<< HEAD
 #include <cmath> //  floor, ceil
 #include <iostream> // cerr, cout
-=======
-#include <cmath>
-#include <iostream>
-#include <fstream>
->>>>>>> fc8bda3a
 #include <vector>
 #include <algorithm>
 #include <fstream> // ifstream
@@ -441,7 +435,7 @@
     size_t DoomGame::getScreenSize() { return this->doomController->getScreenSize(); }
     ScreenFormat DoomGame::getScreenFormat() { return this->doomController->getScreenFormat(); }
 
-<<<<<<< HEAD
+
 /* Code used for parsing the config file. */
 
 //TODO warnings, refactoring, comments
@@ -1201,12 +1195,6 @@
     }
 
 
-}
-
-
-
-=======
-
     bool DoomGame::checkFilePath(std::string path){
         std::ifstream file(path.c_str());
         return file;
@@ -1217,4 +1205,6 @@
     void DoomGame::log(std::string log){ std::clog << log; }
 
 }
->>>>>>> fc8bda3a
+
+
+
