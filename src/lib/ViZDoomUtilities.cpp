--- conflicted
+++ resolved
@@ -49,9 +49,6 @@
         return doomFixed / 65536.0;
     }
 
-<<<<<<< HEAD
-    bool isBinaryButton(Button button) {
-=======
     #define CASE_ENUM(e) case e: return #e;
 
     std::string modeToString(Mode mode){
@@ -252,7 +249,6 @@
     }
 
     bool isBinaryButton(Button button){
->>>>>>> 00248f97
         return button < BINARY_BUTTON_COUNT;
     }
 
