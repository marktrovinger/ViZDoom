/*
 Copyright (C) 2016 by Wojciech Jaśkowski, Michał Kempka, Grzegorz Runc, Jakub Toczek, Marek Wydmuch

 Permission is hereby granted, free of charge, to any person obtaining a copy
 of this software and associated documentation files (the "Software"), to deal
 in the Software without restriction, including without limitation the rights
 to use, copy, modify, merge, publish, distribute, sublicense, and/or sell
 copies of the Software, and to permit persons to whom the Software is
 furnished to do so, subject to the following conditions:

 The above copyright notice and this permission notice shall be included in
 all copies or substantial portions of the Software.

 THE SOFTWARE IS PROVIDED "AS IS", WITHOUT WARRANTY OF ANY KIND, EXPRESS OR
 IMPLIED, INCLUDING BUT NOT LIMITED TO THE WARRANTIES OF MERCHANTABILITY,
 FITNESS FOR A PARTICULAR PURPOSE AND NONINFRINGEMENT. IN NO EVENT SHALL THE
 AUTHORS OR COPYRIGHT HOLDERS BE LIABLE FOR ANY CLAIM, DAMAGES OR OTHER
 LIABILITY, WHETHER IN AN ACTION OF CONTRACT, TORT OR OTHERWISE, ARISING FROM,
 OUT OF OR IN CONNECTION WITH THE SOFTWARE OR THE USE OR OTHER DEALINGS IN
 THE SOFTWARE.
*/

#include "ViZDoomPathHelpers.h"
#include "ViZDoomExceptions.h"

#include <boost/algorithm/string.hpp>
#include <boost/filesystem.hpp>
#include <fstream>
#include <iostream>

#if defined (__unix__) || defined (__APPLE__)

#include <dlfcn.h> // for getting current shared object path

#endif

namespace vizdoom {

    namespace b     = boost;
    namespace bfs   = boost::filesystem;

    std::string fileExtension(std::string filePath) {
        bfs::path path(filePath);
        return path.extension().string();
    }

    bool hasExtension(std::string filePath) {
        bfs::path path(filePath);
        return path.has_extension();
    }

    bool fileExists(std::string filePath) {
        bfs::path path(filePath);
        return bfs::is_regular_file(path);

        //std::ifstream file(filePath);
        //if (!file.good()) return false;
        //file.close();
        //return true;
    }

    std::string relativePath(std::string relativePath, std::string basePath) {
        bfs::path outPath(basePath);
        outPath.remove_filename();
        outPath /= relativePath;

        //return outPath.string();

        bfs::path normalizedPath;
        for (auto i = outPath.begin(); i != outPath.end(); ++i) {
            if (*i == "..") {
                // /a/b/.. is not necessarily /a if b is a symbolic link
                // /a/b/../.. is not /a/b/.. under most circumstances
                // We can end up with ..s in our result because of symbolic links
                if (boost::filesystem::is_symlink(normalizedPath)) normalizedPath /= *i;

<<<<<<< HEAD
                // Otherwise it should be safe to resolve the parent
                if (normalizedPath.filename() == ".." || normalizedPath.filename() == "") normalizedPath /= *i;
=======
                    // Otherwise it should be safe to resolve the parent
                else if (normalizedPath.filename() == ".." || normalizedPath.filename() == "") normalizedPath /= *i;
>>>>>>> 7d62251b
                else normalizedPath = normalizedPath.parent_path();
            } else if (*i != ".") normalizedPath /= *i;
        }

        return normalizedPath.string();
    }

    std::string checkFile(std::string filePath, std::string expectedExt) {
        if (!fileExists(filePath)) {
            if (!expectedExt.length() || hasExtension(filePath)) throw FileDoesNotExistException(filePath);
            if (!fileExists(filePath + "." + expectedExt))
                throw FileDoesNotExistException(filePath + "(." + expectedExt + ")");
            filePath += "." + expectedExt;
        }

        return filePath;
    }

    std::string prepareFilePathArg(std::string filePath) {
        b::erase_all(filePath, "\n");
        b::erase_all(filePath, "\r");

        return filePath;
    }

    std::string prepareFilePathCmd(std::string filePath) {
        filePath = prepareFilePathArg(filePath);
        if (b::find_first(filePath, " ") && filePath[0] != '\"' && filePath[filePath.length() - 1] != '\"')
            filePath = std::string("\"") + filePath + "\"";

        return filePath;
    }

    std::string prepareExeFilePath(std::string filePath) {
        filePath = prepareFilePathArg(filePath);

#ifdef OS_WIN
        return checkFile(filePath, "exe");
#else
        return checkFile(filePath);
#endif
    }

    std::string prepareWadFilePath(std::string filePath) {
        filePath = prepareFilePathArg(filePath);
        return checkFile(filePath, "wad");
    }

    std::string prepareLmpFilePath(std::string filePath) {
        filePath = checkFile(filePath, "lmp");
        return prepareFilePathCmd(filePath);
    }

    const int sharedObjectMarker = 0;

    std::string initializeThisSharedObjectPath() {
#if defined (__unix__) || defined (__APPLE__)
        Dl_info dl_info;
        dladdr(&sharedObjectMarker, &dl_info);
        std::string this_shared_object_path = boost::filesystem::absolute(
                dl_info.dli_fname).parent_path().generic_string();

#else
        std::string this_shared_object_path =".";
#endif
        return this_shared_object_path;
    }


    std::string THIS_SHARED_OBJECT_PATH = initializeThisSharedObjectPath();

    std::string getThisSharedObjectPath() {
        return THIS_SHARED_OBJECT_PATH;

    }

}<|MERGE_RESOLUTION|>--- conflicted
+++ resolved
@@ -73,14 +73,8 @@
                 // /a/b/../.. is not /a/b/.. under most circumstances
                 // We can end up with ..s in our result because of symbolic links
                 if (boost::filesystem::is_symlink(normalizedPath)) normalizedPath /= *i;
-
-<<<<<<< HEAD
-                // Otherwise it should be safe to resolve the parent
-                if (normalizedPath.filename() == ".." || normalizedPath.filename() == "") normalizedPath /= *i;
-=======
                     // Otherwise it should be safe to resolve the parent
                 else if (normalizedPath.filename() == ".." || normalizedPath.filename() == "") normalizedPath /= *i;
->>>>>>> 7d62251b
                 else normalizedPath = normalizedPath.parent_path();
             } else if (*i != ".") normalizedPath /= *i;
         }
