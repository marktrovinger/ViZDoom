--- conflicted
+++ resolved
@@ -11,10 +11,7 @@
 ## Changes in 1.1.1
 
 #### GameState
-<<<<<<< HEAD
 - Added `tic` field.
-=======
->>>>>>> 2bf0fadc
 - `GameVariable.DEATHCOUNT` fixed.
 
 #### Lua specific
