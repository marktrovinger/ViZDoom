--- conflicted
+++ resolved
@@ -12,18 +12,8 @@
 #####################################################################
 
 from __future__ import print_function
-<<<<<<< HEAD
-from vizdoom import DoomGame
-from vizdoom import Button
-from vizdoom import GameVariable
-from vizdoom import Mode
-from vizdoom import ScreenFormat
-from vizdoom import ScreenResolution
-# Or just use from vizdoom import *
-=======
+from vizdoom import *
 
-from vizdoom import *
->>>>>>> 5f708401
 
 from random import choice
 from time import sleep
@@ -61,7 +51,7 @@
 
 # Sets other rendering options
 game.set_render_hud(False)
-game.set_render_minimal_hud(False) # If hud is enabled
+game.set_render_minimal_hud(False)  # If hud is enabled
 game.set_render_crosshair(False)
 game.set_render_weapon(True)
 game.set_render_decals(False)
@@ -108,7 +98,7 @@
 
 # Sets time that will pause the engine after each action (in seconds)
 # Without this everything would go too fast for you to keep track of what's happening.
-sleep_time = 1 / DEFAULT_TICRATE # = 0.028
+sleep_time = 1 / DEFAULT_TICRATE  # = 0.028
 
 for i in range(episodes):
     print("Episode #" + str(i + 1))
